# Copyright: (c) 2019, Ansible Project
# GNU General Public License v3.0+ (see COPYING or https://www.gnu.org/licenses/gpl-3.0.txt)
from __future__ import (absolute_import, division, print_function)
__metaclass__ = type
from ansible_collections.commscope.icx.tests.unit.compat.mock import patch
from ansible_collections.commscope.icx.plugins.modules import icx_lldp
from ansible_collections.commscope.icx.tests.unit.plugins.modules.utils import set_module_args
from .icx_module import TestICXModule, load_fixture


class TestICXlldpModule(TestICXModule):

    module = icx_lldp

    def setUp(self):
        super(TestICXlldpModule, self).setUp()

        self.mock_load_config = patch('ansible_collections.commscope.icx.plugins.modules.icx_lldp.load_config')
        self.load_config = self.mock_load_config.start()

        self.mock_run_commands = patch('ansible_collections.commscope.icx.plugins.modules.icx_lldp.run_commands')
        self.run_commands = self.mock_run_commands.start()

        self.set_running_config()

    def tearDown(self):
        super(TestICXlldpModule, self).tearDown()
        self.mock_load_config.stop()
        self.mock_run_commands.stop()

    def load_fixtures(self, commands=None):
        def load_from_file(*args, **kwargs):
            compares = None
            module, commands = args
            state = module.params['state']
            if module.params['check_running_config'] is True:
                return load_fixture('icx_lldp_%s' % state).strip()
            else:
                return ''

        self.run_commands.side_effect = load_from_file

    def test_icx_lldp_enable_state_None(self):
        interfaces_spec = [dict(name='ethernet 1/1/9', state='present')]
        set_module_args(dict(interfaces=interfaces_spec))
<<<<<<< HEAD
        if self.CHECK_RUNNING_CONFIG:
            result = self.execute_module(failed=True)
=======
        if not self.ENV_ICX_USE_DIFF:
            result = self.execute_module(changed=True)
            self.assertEqual(result['commands'], ['lldp enable ports ethernet 1/1/9'])
>>>>>>> 5a2a9d52
        else:
            result = self.execute_module(changed=True)
            self.assertEqual(result['commands'], ['lldp enable ports ethernet 1/1/9'])

    def test_icx_lldp_enable_state_absent_compare(self):
        interfaces_spec = [dict(name='ethernet 1/1/9', state='present')]
        set_module_args(dict(interfaces=interfaces_spec, state='absent', check_running_config=True))
        if self.get_running_config(compare=True):
            if self.CHECK_RUNNING_CONFIG:
                result = self.execute_module(changed=True)
                self.assertEqual(result['commands'], ['no lldp run', 'lldp enable ports ethernet 1/1/9'])
            else:
                result = self.execute_module(changed=True)
                self.assertEqual(result['commands'], ['no lldp run', 'lldp enable ports ethernet 1/1/9'])

    def test_icx_lldp_enable_state_present(self):
        interfaces_spec = [dict(name='ethernet 1/1/9', state='present')]
        set_module_args(dict(interfaces=interfaces_spec, state='present'))
        if self.CHECK_RUNNING_CONFIG:
            result = self.execute_module(changed=True)
            self.assertEqual(result['commands'], ['lldp run', 'lldp enable ports ethernet 1/1/9'])

        else:
            result = self.execute_module(changed=True)
            self.assertEqual(result['commands'], ['lldp run', 'lldp enable ports ethernet 1/1/9'])

    def test_icx_lldp_multi_enable_state_present(self):
        interfaces_spec = [dict(name=['ethernet 1/1/9', 'ethernet 1/1/1 to 1/1/6'], state='present')]
        set_module_args(dict(interfaces=interfaces_spec, state='present'))
        if self.CHECK_RUNNING_CONFIG:
            result = self.execute_module(changed=True)
            self.assertEqual(result['commands'], ['lldp run', 'lldp enable ports ethernet 1/1/9', 'lldp enable ports ethernet 1/1/1 to 1/1/6'])
        else:
            result = self.execute_module(changed=True)
            self.assertEqual(result['commands'], ['lldp run', 'lldp enable ports ethernet 1/1/9', 'lldp enable ports ethernet 1/1/1 to 1/1/6'])

    def test_icx_lldp_multi_disable_state_present(self):
        interfaces_spec = [dict(name=['ethernet 1/1/9', 'ethernet 1/1/1 to 1/1/6'], state='absent')]
        set_module_args(dict(interfaces=interfaces_spec, state='present'))
        if self.CHECK_RUNNING_CONFIG:
            result = self.execute_module(changed=True)
            self.assertEqual(result['commands'], ['lldp run', 'no lldp enable ports ethernet 1/1/9', 'no lldp enable ports ethernet 1/1/1 to 1/1/6'])
        else:
            result = self.execute_module(changed=True)
            self.assertEqual(result['commands'], ['lldp run', 'no lldp enable ports ethernet 1/1/9', 'no lldp enable ports ethernet 1/1/1 to 1/1/6'])

    def test_icx_lldp_all_error(self):
        interfaces_spec = [dict(name=['ethernet all'], state='absent')]
        set_module_args(dict(interfaces=interfaces_spec, state='present'))
        if self.CHECK_RUNNING_CONFIG:
            self.execute_module(failed=True)
        else:
            self.execute_module(failed=True)<|MERGE_RESOLUTION|>--- conflicted
+++ resolved
@@ -43,14 +43,9 @@
     def test_icx_lldp_enable_state_None(self):
         interfaces_spec = [dict(name='ethernet 1/1/9', state='present')]
         set_module_args(dict(interfaces=interfaces_spec))
-<<<<<<< HEAD
         if self.CHECK_RUNNING_CONFIG:
-            result = self.execute_module(failed=True)
-=======
-        if not self.ENV_ICX_USE_DIFF:
             result = self.execute_module(changed=True)
             self.assertEqual(result['commands'], ['lldp enable ports ethernet 1/1/9'])
->>>>>>> 5a2a9d52
         else:
             result = self.execute_module(changed=True)
             self.assertEqual(result['commands'], ['lldp enable ports ethernet 1/1/9'])
